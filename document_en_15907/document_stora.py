#!/usr/bin/env python3

"""
THIS SCRIPT DEPENDS ON PYTHON ENV PATH

Create CID record hierarchies for Work-Manifestation-Item
using STORA created csv metadata source and traversing filesystem paths to files
    1. Create work-manifestation-item for each csv in the path
    2. Add the WebVTT subtitles to the Item record using requests (to avoid escape
       characters being introduced in Python3 adlib.py [Deprecated feature]
    3. Rename the MPEG transport stream file with the Item object number, into autoingest
    4. Rename the subtitles.vtt file with the Item object number, move to Isilon folder
    5. Identify the folder as completed by renaming the csv with .documented suffix

Refactored 2023
"""
# Public packages
import csv
import datetime
import logging
import os
import shutil
import sys
from time import sleep
from typing import Any, Final, Optional

import requests

# Private packages
sys.path.append(os.environ["CODE"])
import adlib_v3_sess as adlib
import utils
from helpers import stora_helper

# Global variables
STORAGE = os.environ["STORA_PATH"]
AUTOINGEST_PATH = os.environ["STORA_AUTOINGEST"]
CODE_PATH = os.environ["CODE_DDP"]
LOG_PATH = os.environ["LOG_PATH"]
CONTROL_JSON = os.path.join(LOG_PATH, "downtime_control.json")
SUBS_PTH = os.environ["SUBS_PATH2"]
CID_API = utils.get_current_api()
FAILURE_COUNTER = 0

# Setup logging
logger = logging.getLogger("document_stora")
hdlr = logging.FileHandler(os.path.join(LOG_PATH, "document_stora.log"))
formatter = logging.Formatter("%(asctime)s\t%(levelname)s\t%(message)s")
hdlr.setFormatter(formatter)
logger.addHandler(hdlr)
logger.setLevel(logging.INFO)

# Path date variables
TODAY = datetime.date.today()
YEST = TODAY - datetime.timedelta(days=1)
YEST_CLEAN = YEST.strftime("%Y-%m-%d")
YEAR = YEST_CLEAN[0:4]
# YEAR = '2024'
STORAGE_PATH = os.path.join(STORAGE, YEAR)


def csv_retrieve(fullpath: str) -> Optional[dict[str, str]]:
    """
    Fall back for missing descriptions, and output all content to utb field
    """
    data = {}
    print(f"csv_retrieve(): PATH: {fullpath}")
    if not os.path.exists(fullpath):
        logger.warning("No info.csv file found. Skipping CSV retrieve")
        print("No info.csv file found. Skipping CSV retrieve")
        return None
    if os.stat(fullpath).st_size == 0:
        logger.warning("Empty info.csv file found. Skipping CSV retrieve")
        print("No entry in info.csv. Skipping CSV retrieve")
        return None

    print("*** Check CSV data reading well ***")
    with open(fullpath, "r", encoding="latin-1") as inf:
        rows = csv.reader(inf)
        for row in rows:
            print(row)
            data = {
                "channel": row[0],
                "title": row[1],
                "description": row[2],
                "title_date_start": row[3],
                "time": row[4],
                "duration": row[5],
                "actual_duration": row[6],
            }
            logger.info("%s\tCSV being processed: %s", fullpath, data["title"])

    return data


def generate_variables(data) -> tuple[str, str, str, str, int, int, int, str, str, str]:
    """
    Take CSV data and generate variable for CID records
    """
    channel = data["channel"]
    title = data["title"]
    if "programmes start" in title:
        title = f"{channel} {title}"
    description = data["description"]
    description = description.replace("'", "'")
    title_date_start = data["title_date_start"]
    time = data["time"]

    broadcast_company = code_type = ""
    if "BBC" in channel or "CBeebies" in channel:
        code_type = "MPEG-4 AVC"
        broadcast_company = "454"
    if "ITV" in channel:
        code_type = "MPEG-4 AVC"
        broadcast_company = "20425"
    if channel == "More4" or channel == "Film4" or channel == "E4":
        code_type = "MPEG-2"
        broadcast_company = "73319"
    if channel == "Channel4":
        code_type = "MPEG-4 AVC"
        broadcast_company = "73319"
    if "5" in channel or "Five" in channel:
        code_type = "MPEG-2"
        broadcast_company = "24404"
    if "Al Jazeera" in channel:
        code_type = "MPEG-4 AVC"
        broadcast_company = "125338"
    if "GB News" in channel:
        code_type = "MPEG-4 AVC"
        broadcast_company = "999831694"
    if "Sky News" in channel:
        code_type = "MPEG-2"
        broadcast_company = "78200"
    if "Talk TV" in channel:
        code_type = "MPEG-4 AVC"
        broadcast_company = "999883795"
    if "Sky Arts" in channel:
        code_type = "MPEG-4 AVC"
        broadcast_company = "150001"
    if "Sky Mix HD" in channel:
        code_type = "MPEG-4 AVC"
        broadcast_company = "999939366"
    if "U&Dave" in channel:
        code_type = "MPEG-2"
        broadcast_company = "999929397"
    if "U&Drama" in channel:
        code_type = "MPEG-2"
        broadcast_company = "999929393"
    if "U&Yesterday" in channel:
        code_type = "MPEG-2"
        broadcast_company = "999929396"
    if "QVC" in channel:
        code_type = "MPEG-4 AVC"
        broadcast_company = "999939374"
    if "TogetherTV" in channel:
        code_type = "MPEG-4 AVC"
        broadcast_company = "999939362"

    duration = data["duration"]
    duration_hours, duration_minutes = duration.split(":")[:2]
    duration_hours_integer = int(duration_hours)
    duration_minutes_integer = int(duration_minutes)
    duration_total = (duration_hours_integer * 60) + duration_minutes_integer

    actual_duration = data["actual_duration"]
    if ":" in str(actual_duration):
        actual_duration_hours, actual_duration_minutes, actual_duration_seconds = (
            actual_duration.split(":")
        )
    elif "-" in str(actual_duration):
        actual_duration_hours, actual_duration_minutes, actual_duration_seconds = (
            actual_duration.split("-")
        )
    else:
        return (
            title,
            description,
            title_date_start,
            time,
            duration_total,
            duration_total,
            0,
            channel,
            broadcast_company,
            code_type,
        )

    actual_duration_hours_integer = int(actual_duration_hours)
    actual_duration_minutes_integer = int(actual_duration_minutes)
    actual_duration_total = (
        actual_duration_hours_integer * 60
    ) + actual_duration_minutes_integer

    actual_duration_seconds_integer = (actual_duration_total * 60) + int(
        actual_duration_seconds
    )

    return (
        title,
        description,
        title_date_start,
        time,
        duration_total,
        actual_duration_total,
        actual_duration_seconds_integer,
        channel,
        broadcast_company,
        code_type,
    )


def build_defaults(
    title: str,
    description: str,
    title_date_start: str,
    time: str,
    duration_total: int,
    actual_duration_total: int,
    actual_duration_seconds_integer: int,
    channel: str,
    broadcast_company: str,
    code_type: str,
) -> tuple[
    list[dict[str, str]],
    list[dict[str, str]],
    list[dict[str, str]],
    list[object],
    list[dict[str, str]],
]:
    """
    Get detailed information
    and build record_defaults dict
    """

    # BST time conversion
    utc_timestamp = f"{title_date_start} {time}"
    if len(utc_timestamp) > 10:
        bst_data = utils.check_bst_adjustment(utc_timestamp)
        if len(bst_data) != 2:
            LOGGER.warning(
                "BST date time conversion failed. Resorting to UTC time stamps"
            )
            bst_date = title_date_start
            bst_time = time
        else:
            bst_date = bst_data[0]
            bst_time = bst_data[1]

    end_time = stora_helper.calculate_transmission_stoptime(duration_total, bst_time)
    print(f"*** END TIME: {end_time}")
    record = [
        {"input.name": "datadigipres"},
        {"input.date": str(datetime.datetime.now())[:10]},
        {"input.time": str(datetime.datetime.now())[11:19]},
        {
            "input.notes": "STORA off-air television capture - automated bulk documentation"
        },
        {"record_access.user": "BFIiispublic"},
        {"record_access.rights": "0"},
        {"record_access.reason": "SENSITIVE_LEGAL"},
        {"grouping.lref": "398775"},
        {"title": title},
        {"title.language": "English"},
        {"title.type": "05_MAIN"},
    ]

    work = [
        {"record_type": "WORK"},
        {"worklevel_type": "MONOGRAPHIC"},
        {"work_type": "T"},
        {"description.type.lref": "100298"},
        {"title_date_start": bst_date},
        {"title_date.type": "04_T"},
        {"description": description},
        {"description.type": "Synopsis"},
        {"description.date": str(datetime.datetime.now())[:10]},
    ]

    work_restricted = [
        {"application_restriction": "MEDIATHEQUE"},
        {"application_restriction.date": str(datetime.datetime.now())[:10]},
        {"application_restriction.reason": "STRATEGIC"},
        {"application_restriction.duration": "PERM"},
        {"application_restriction.review_date": "2030-01-01"},
        {"application_restriction.authoriser": "mcconnachies"},
        {
            "application_restriction.notes": "Automated off-air television capture - pending discussion"
        },
    ]

    manifestation = [
        {"record_type": "MANIFESTATION"},
        {"manifestationlevel_type": "TRANSMISSION"},
        {"format_high_level": "Video - Digital"},
        {"colour_manifestation": "C"},
        {"sound_manifestation": "SOUN"},
        {"language.lref": "74129"},
        {"language.type": "DIALORIG"},
        {"UTC_timestamp": utc_timestamp},
        {"transmission_date": bst_date},
        {"transmission_start_time": bst_time},
        {"transmission_end_time": end_time},
        {"transmission_duration": duration_total},
        {"runtime": actual_duration_total},
        {"runtime_seconds": actual_duration_seconds_integer},
        {"broadcast_channel": channel},
        {"broadcast_company.lref": broadcast_company},
        {"transmission_coverage": "DIT"},
        {"aspect_ratio": "16:9"},
        {"country_manifestation": "United Kingdom"},
        {
            "notes": "Manifestation representing the UK Freeview television broadcast of the Work."
        },
    ]

    item = [
        {"record_type": "ITEM"},
        {"item_type": "DIGITAL"},
        {"copy_status": "M"},
        {"copy_usage.lref": "131560"},
        {"file_type": "MPEG-TS"},
        {"code_type": code_type},
        {"source_device": "STORA"},
        {"acquisition.method": "Off-Air"},
    ]

    return (record, work, work_restricted, manifestation, item)


def main() -> None:
    """
    Iterate through all info.csv.redux / info.csv.stora
    which have no matching EPG data. Create CID work - manifestation - item records
    """
    if not utils.check_control("pause_scripts") or not utils.check_control("stora"):
        logger.info("Script run prevented by downtime_control.json. Script exiting.")
        sys.exit("Script run prevented by downtime_control.json. Script exiting.")
    if not utils.check_storage(STORAGE):
        logger.info("Script run prevented by storage_control.json. Script exiting.")
        sys.exit("Script run prevented by storage_control.json. Script exiting.")
    if not utils.cid_check(CID_API):
        logger.critical("* Cannot establish CID session, exiting script")
        sys.exit("* Cannot establish CID session, exiting script")

    logger.info(
        "========== STORA documentation script STARTED ==============================================="
    )
    session = adlib.create_session()

    # Iterate through all info.csv.stora creating CID records
    for root, _, files in os.walk(STORAGE_PATH):
        for file in files:
            if FAILURE_COUNTER > 5:
                logger.critical(
                    "Multiple CID item record creation failures. Script exiting."
                )
                sys.exit(
                    "Multiple CID item record creation failures detected. Script exiting."
                )

            # Check control json for STORA false
            if not utils.check_control("pause_scripts") or not utils.check_control(
                "stora"
            ):
                logger.info(
                    "Script run prevented by downtime_control.json. Script exiting."
                )
                sys.exit(
                    "Script run prevented by downtime_control.json. Script exiting."
                )

            if not file.endswith(".stora"):
                continue

            fullpath = os.path.join(root, file)
            print(f"Processing path: {fullpath}")
            data = csv_retrieve(fullpath)
            if len(data) > 0:
                print(f"* CSV found and being processed - {fullpath}")
                logger.info("%s\tCSV being processed: %s", fullpath, data["title"])
                print(f"* Data parsed from csv: {data}")

            # Create variables from csv sources
            var_data = generate_variables(data)
<<<<<<< HEAD

            if "UTC" in var_data:
=======
            if 'UTC' in var_data:
>>>>>>> c0ffbb5d
                title = var_data[0]
                description = var_data[1]
                time = var_data[2]
                duration_total = var_data[4]
                actual_duration_total = var_data[5]
                actual_duration_seconds_integer = var_data[6]
                channel = var_data[7]
                broadcast_company = var_data[8]
                code_type = var_data[9]
<<<<<<< HEAD

            else:
                title = var_data[0]
                description = var_data[1]
                time = var_data[3]
                duration_total = var_data[4]
                actual_duration_total = var_data[5]
                actual_duration_seconds_integer = var_data[6]
                channel = var_data[7]
                broadcast_company = var_data[8]
                code_type = var_data[9]
=======
            else:
            	title = var_data[0]
            	description = var_data[1]
            	time = var_data[3]
            	duration_total = var_data[4]
            	actual_duration_total = var_data[5]
            	actual_duration_seconds_integer = var_data[6]
            	channel = var_data[7]
            	broadcast_company = var_data[8]
            	code_type = var_data[9]
>>>>>>> c0ffbb5d

            acquired_filename = os.path.join(root, "stream.mpeg2.ts")

            # Get title_date_start from root folder
            data = root.split("/STORA/")[1].split("/", 3)[:3]
            title_date_start = "-".join(data)

            # Create defaults for all records in hierarchy
            record, work, work_restricted, manifestation, item = build_defaults(
                title,
                description,
                title_date_start,
                time,
                duration_total,
                actual_duration_total,
                actual_duration_seconds_integer,
                channel,
                broadcast_company,
                code_type,
            )

            # create a Work-Manifestation CID record hierarchy
            work_id = create_work(
                fullpath, title, session, record, work, work_restricted
            )
            man_id = create_manifestation(
                work_id, fullpath, title, session, record, manifestation
            )
            if work_id is None or man_id is None:
                print(
                    "* Work or Manifestation record failed to create. Marking with DELETE warning"
                )
                mark_for_deletion(work_id, man_id, fullpath, session)
                continue
            if len(work_id) == 0 or len(man_id) == 0:
                print(
                    "* Work or Manifestation record failed to create. Marking with DELETE warning"
                )
                mark_for_deletion(work_id, man_id, fullpath, session)
                continue

            # Create CID record for Item, first managing subtitles text if present
            old_webvtt = os.path.join(root, "subtitles.vtt")
            webvtt_payload = build_webvtt_dct(old_webvtt)

            item_id, item_ob_num = create_item(
                man_id, fullpath, title, session, acquired_filename, record, item
            )
            if not item_id:
                print(
                    "* Item record failed to create. Marking Work and Manifestation with DELETE warning"
                )
                mark_for_deletion(work_id, man_id, fullpath, session)
                continue
            """
            # Build webvtt payload [Deprecated]
            if webvtt_payload:
                success = push_payload(item_id, session, webvtt_payload)
                if not success:
                    logger.warning("Unable to push webvtt_payload to CID Item %s: %s", item_id, webvtt_payload)
            """
            # Rename csv with .documented
            documented = f"{fullpath}.documented"
            print(f"* Renaming {fullpath} to {documented}")
            try:
                os.rename(fullpath, f"{fullpath}.documented")
            except Exception as err:
                print(f"** PROBLEM: Could not rename {fullpath} to {documented}. {err}")
                logger.critical("%s\tCould not rename to %s", fullpath, documented)

            # Rename transport stream file with Item object number
            item_object_number_underscore = item_ob_num.replace("-", "_")
            new_filename = f"{item_object_number_underscore}_01of01.ts"
            destination = os.path.join(AUTOINGEST_PATH, new_filename)
            print(f"* Renaming {acquired_filename} to {destination}")
            try:
                shutil.move(acquired_filename, destination)
                logger.info(
                    "%s\tRenamed %s to %s", fullpath, acquired_filename, destination
                )
            except Exception as err:
                print(
                    f"** PROBLEM: Could not rename {acquired_filename} to {destination}. {err}"
                )
                logger.critical(
                    "%s\tCould not rename %s to %s. Error: %s",
                    fullpath,
                    acquired_filename,
                    destination,
                    err,
                )

            # Rename GOOD subtitle file with Item object number and move to Isilon for use later in MTQ workflow
            if webvtt_payload:
                logger.info(
                    "%s\tWebVTT subtitles data included in Item %s", fullpath, item_id
                )
                old_vtt = fullpath.replace(file, "subtitles.vtt")
                new_vtt_name = f"{item_object_number_underscore}_01of01.vtt"
                new_vtt = f"{SUBS_PTH}{new_vtt_name}"
                print(f"* Renaming {old_vtt} to {new_vtt}")
                try:
                    shutil.move(old_vtt, new_vtt)
                    logger.info("%s\tRenamed %s to %s", fullpath, old_vtt, new_vtt)
                except Exception as err:
                    print(f"** PROBLEM: Could not rename {old_vtt} to {new_vtt}. {err}")
                    logger.critical(
                        "%s\tCould not rename %s to %s. Error: %s",
                        fullpath,
                        old_vtt,
                        new_vtt,
                        err,
                    )
            else:
                print(
                    "Subtitle data is absent. Subtitle.vtt file will not be renamed or moved"
                )

    logger.info(
        "========== STORA documentation script END ===================================================\n"
    )


def create_work(
    fullpath: str,
    title: str,
    session: requests.Session,
    record_defaults: list[dict[str, str]],
    work_defaults: list[dict[str, str]],
    work_restricted_defaults: list[dict[str, str]],
) -> Optional[str]:
    """
    Create CID record for Work
    """
    work_values = []
    work_id = ""
    object_number = ""
    work_values.extend(record_defaults)
    work_values.extend(work_defaults)
    work_values.extend(work_restricted_defaults)
    print(work_values)
    work_values_xml = adlib.create_record_data(
        CID_API, "works", session, "", work_values
    )
    if work_values_xml is None:
        return None
    print("***************************")
    print(work_values_xml)

    try:
        sleep(2)
        logger.info("Attempting to create Work record for item %s", title)
        data = adlib.post(CID_API, work_values_xml, "works", "insertrecord", session)
        try:
            work_id = adlib.retrieve_field_name(data, "priref")[0]
            object_number = adlib.retrieve_field_name(data, "object_number")[0]
            print(
                f"* Work record created with Priref <{work_id}> Object number <{object_number}>"
            )
            logger.info("%s\tWork record created with priref %s", fullpath, work_id)
        except (IndexError, TypeError, KeyError) as err:
            logger.critical(
                "Failed to retrieve Priref from record created using: 'works', 'insertrecord' for %s",
                title,
            )
            raise Exception(
                "Failed to retrieve Priref/Object Number from record creation."
            ).with_traceback(err.__traceback__)

    except Exception as err:
        print(f"* Unable to create Work record for <{title}>")
        print(err)
        logger.critical("%s\tUnable to create Work record for <%s>", fullpath, title)
        logger.critical(err)
        raise Exception("Unable to write Work record.").with_traceback(
            err.__traceback__
        )

    return work_id


def create_manifestation(
    work_id: str,
    fullpath: Optional[str],
    title: str,
    session: requests.Session,
    record_defaults: list[dict[str, str]],
    manifestation_defaults: list[dict[str, str]],
) -> str:
    """
    Create CID record for Manifestation
    """
    manifestation_id, object_number = "", ""
    manifestation_values = []
    manifestation_values.extend(record_defaults)
    manifestation_values.extend(manifestation_defaults)
    manifestation_values.append({"part_of_reference.lref": work_id})

    man_values_xml = adlib.create_record_data(
        CID_API, "manifestations", session, "", manifestation_values
    )
    if man_values_xml is None:
        return None
    print("***************************")
    print(man_values_xml)

    try:
        sleep(2)
        logger.info("Attempting to create Manifestation record for item %s", title)
        data = adlib.post(
            CID_API, man_values_xml, "manifestations", "insertrecord", session
        )
        try:
            manifestation_id = adlib.retrieve_field_name(data, "priref")[0]
            object_number = adlib.retrieve_field_name(data, "object_number")[0]
            print(
                f"* Manifestation record created with Priref {manifestation_id} Object number {object_number}"
            )
            logger.info(
                "%s\tManifestation record created with priref %s",
                fullpath,
                manifestation_id,
            )
        except (IndexError, TypeError, KeyError) as err:
            logger.critical(
                "Failed to retrieve Priref from record created using: 'works', 'insertrecord' for %s",
                title,
            )
            raise Exception(
                "Failed to retrieve Priref/Object Number from record creation."
            ).with_traceback(err.__traceback__)
    except Exception as err:
        if "bool" in str(err):
            logger.critical(
                "Unable to write manifestation record <%s>", manifestation_id
            )
            print(f"Unable to write manifestation record - error: {err}")
            raise Exception("Unable to write manifestation record.").with_traceback(
                err.__traceback__
            )
        print(f"*** Unable to write manifestation record: {err}")
        logger.critical(
            "Unable to write manifestation record <%s> %s", manifestation_id, err
        )
        raise Exception("Unable to write manifestation record.").with_traceback(
            err.__traceback__
        )

    return manifestation_id


def build_webvtt_dct(old_webvtt: str) -> Optional[str]:
    """
    Open WEBVTT and if content present
    append to CID item record
    """

    print("Attempting to open and read subtitles.vtt")
    if not os.path.exists(old_webvtt):
        print(f"subtitles.vtt not found: {old_webvtt}")
        return None

    with open(old_webvtt, encoding="latin-1") as webvtt_file:
        webvtt_payload = webvtt_file.read()
        webvtt_file.close()

    if not webvtt_payload:
        print("subtitles.vtt could not be open")
        logger.warning("Unable to open subtitles.vtt - file absent")
        return None

    if not "-->" in webvtt_payload:
        print("subtitles.vtt has no data present in file")
        logger.warning("subtitles.vtt data is absent")
        return None

    return webvtt_payload.replace("'", "'")


def create_item(
    manifestation_id: str,
    fullpath: str,
    title: str,
    session: requests.Session,
    acquired_filename: str,
    record_defaults: list[dict[str, str]],
    item_defaults: list[dict[str, str]],
):
    """
    Create item record, and if failure of item record
    creation then add delete warning to work and manifestation records
    """
    item_id, item_object_number = "", ""
    item_values = []
    item_values.extend(record_defaults)
    item_values.extend(item_defaults)
    item_values.append({"part_of_reference.lref": manifestation_id})
    item_values.append({"digital.acquired_filename": acquired_filename})

    item_values_xml = adlib.create_record_data(
        CID_API, "items", session, "", item_values
    )
    if item_values_xml is None:
        return None
    print("***************************")
    print(item_values_xml)

    try:
        sleep(2)
        logger.info("Attempting to create CID item record for item %s", title)
        data = adlib.post(CID_API, item_values_xml, "items", "insertrecord", session)
        try:
            item_id = adlib.retrieve_field_name(data, "priref")[0]
            item_object_number = adlib.retrieve_field_name(data, "object_number")[0]
            print(
                f"* Item record created with Priref {item_id} Object number {item_object_number}"
            )
            logger.info("%s\tItem record created with priref %s", fullpath, item_id)
        except (TypeError, IndexError, KeyError) as err:
            logger.critical(
                "Failed to retrieve Priref from record created using: 'works', 'insertrecord' %s",
                title,
            )
            raise Exception(
                "Failed to retrieve Priref/Object Number from record creation."
            ).with_traceback(err.__traceback__)
    except Exception as err:
        print(f"** PROBLEM: Unable to create Item record for <{title}> {err}")
        logger.critical(
            "%s\tPROBLEM: Unable to create Item record for <%s>, marking Work and Manifestation records for deletion",
            fullpath,
            title,
        )
        raise Exception("Unable to write Item record.").with_traceback(
            err.__traceback__
        )

    return item_id, item_object_number


def mark_for_deletion(
    work_id: str,
    manifestation_id: Optional[str],
    fullpath: str,
    session: requests.Session,
) -> None:
    """
    Update work and manifestation records with deletion prompt in title
    """
    global FAILURE_COUNTER
    FAILURE_COUNTER += 1
    payload_start = f"<adlibXML><recordList><record priref='{work_id}'>"
    payload_mid = (
        f"<Title><title>DELETE - STORA record creation problem</title></Title>"
    )
    payload_end = "</record></recordList></adlibXML>"
    payload = payload_start + payload_mid + payload_end
    try:
        response = adlib.post(CID_API, payload, "works", "updaterecord", session)
        if response:
            logger.info(
                "%s\tRenamed Work %s with deletion prompt in title, for bulk deletion",
                fullpath,
                work_id,
            )
        else:
            logger.warning(
                "%s\tUnable to rename Work %s with deletion prompt in title, for bulk deletion",
                fullpath,
                work_id,
            )
    except Exception as err:
        logger.warning(
            "%s\tUnable to rename Work %s with deletion prompt in title, for bulk deletion. Error: %s",
            fullpath,
            work_id,
            err,
        )

    payload_start = f"<adlibXML><recordList><record priref='{manifestation_id}'>"
    payload_mid = (
        f"<Title><title>DELETE - STORA record creation problem</title></Title>"
    )
    payload_end = "</record></recordList></adlibXML>"
    payload = payload_start + payload_mid + payload_end
    try:
        response = adlib.post(
            CID_API, payload, "manifestations", "updaterecord", session
        )
        if response:
            logger.info(
                "%s\tRenamed Manifestation %s with deletion prompt in title",
                fullpath,
                manifestation_id,
            )
        else:
            logger.warning(
                "%s\tUnable to rename Manifestation %s with deletion prompt in title",
                fullpath,
                manifestation_id,
            )
    except Exception as err:
        logger.warning(
            "%s\tUnable to rename Manifestation %s with deletion prompt in title. Error: %s",
            fullpath,
            manifestation_id,
            err,
        )


def push_payload(
    item_id: str, session: requests.Session, webvtt_payload: str
) -> Optional[bool]:
    """
    Push webvtt payload separately to Item record
    creation, to manage escape character injects
    """

    label_type = "SUBWEBVTT"
    label_source = "Extracted from MPEG-TS created by STORA recording"
    # Make payload
    pay_head = f'<adlibXML><recordList><record priref="{item_id}">'
    label_type_addition = f"<label.type>{label_type}</label.type>"
    label_addition = f"<label.source>{label_source}</label.source><label.text><![CDATA[{webvtt_payload}]]></label.text>"
    pay_end = "</record></recordList></adlibXML>"
    payload = pay_head + label_type_addition + label_addition + pay_end

    try:
        post_resp = adlib.post(CID_API, payload, "items", "updaterecord", session)
        if post_resp:
            return True
    except Exception as err:
        logger.warning(
            "push_payload(): Error returned from requests post: %s %s %s",
            item_id,
            payload,
            err,
        )
        return False


if __name__ == "__main__":
    main()<|MERGE_RESOLUTION|>--- conflicted
+++ resolved
@@ -382,12 +382,8 @@
 
             # Create variables from csv sources
             var_data = generate_variables(data)
-<<<<<<< HEAD
 
             if "UTC" in var_data:
-=======
-            if 'UTC' in var_data:
->>>>>>> c0ffbb5d
                 title = var_data[0]
                 description = var_data[1]
                 time = var_data[2]
@@ -397,19 +393,6 @@
                 channel = var_data[7]
                 broadcast_company = var_data[8]
                 code_type = var_data[9]
-<<<<<<< HEAD
-
-            else:
-                title = var_data[0]
-                description = var_data[1]
-                time = var_data[3]
-                duration_total = var_data[4]
-                actual_duration_total = var_data[5]
-                actual_duration_seconds_integer = var_data[6]
-                channel = var_data[7]
-                broadcast_company = var_data[8]
-                code_type = var_data[9]
-=======
             else:
             	title = var_data[0]
             	description = var_data[1]
@@ -420,7 +403,6 @@
             	channel = var_data[7]
             	broadcast_company = var_data[8]
             	code_type = var_data[9]
->>>>>>> c0ffbb5d
 
             acquired_filename = os.path.join(root, "stream.mpeg2.ts")
 
