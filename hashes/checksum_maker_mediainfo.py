--- conflicted
+++ resolved
@@ -71,11 +71,7 @@
 
 
 @tenacity.retry(stop=tenacity.stop_after_attempt(5))
-<<<<<<< HEAD
 def make_output_md5(filepath: str, filename: str) -> Optional[str] :
-=======
-def make_output_md5(filepath: str, filename: str) -> typing.Optional[str]:
->>>>>>> 5e178e0a
     '''
     Runs checksum generation/output to file as separate function allowing for easier retries
     '''
@@ -92,11 +88,8 @@
         return None
 
 
-<<<<<<< HEAD
+
 def checksum_test(CHECKSUM_PATH: str, check: str) -> Optional[bool]:
-=======
-def checksum_test(check: str) -> typing.Optional[bool]:
->>>>>>> 5e178e0a
     '''
     Check for 'None' where checksum should be
     '''
