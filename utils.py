--- conflicted
+++ resolved
@@ -73,6 +73,8 @@
 ]
 
 
+
+# (ext: str) -> Optional[str]:
 def accepted_file_type(ext):
     '''
     Receive extension and returnc
@@ -118,6 +120,7 @@
     return None
 
 
+# (arg: str) -> bool:
 def check_control(arg):
     '''
     Check control json for downtime requests
@@ -136,6 +139,7 @@
             return False
 
 
+# (cid_api: str) -> bool:
 def cid_check(cid_api):
     '''
     Tests if CID API operational before
@@ -152,6 +156,7 @@
         return False
 
 
+# (file: str) -> dict[str, str]:
 def read_yaml(file):
     '''
     Safe open yaml and return as dict
@@ -161,6 +166,7 @@
         return d
 
 
+#(csv_path: str) -> Iterator[dict[Any, Any]]:
 def read_csv(csv_path):
     '''
     Check CSV for evidence that fname already
@@ -172,6 +178,7 @@
         return readme
 
 
+# (fpath: str) -> str:
 def read_extract(fpath):
     '''
     For reading metadata text files
@@ -183,6 +190,7 @@
     return readme
 
 
+# (fname: str) -> bool:
 def check_filename(fname):
     '''
     Run series of checks against BFI filenames
@@ -209,6 +217,7 @@
     return True
 
 
+# (fname: str) -> tuple[Optional[int], Optional[int]]:
 def check_part_whole(fname):
     '''
     Check part whole well formed
@@ -229,6 +238,7 @@
     return part, whole
 
 
+# (fname: str) -> str | bool | None:
 def get_object_number(fname):
     '''
     Extract object number from name formatted
@@ -244,6 +254,7 @@
     return object_number
 
 
+# (ext: str) -> Optional[str]:
 def sort_ext(ext):
     '''
     Decide on file type
@@ -259,6 +270,7 @@
             return key
 
 
+# (dpath: str) -> str:
 def exif_data(dpath):
     '''
     Retrieve exiftool data
@@ -274,6 +286,7 @@
     return data
 
 
+# (stream: str, arg: str, dpath: str) -> str:
 def get_metadata(stream, arg, dpath):
     '''
     Retrieve metadata with subprocess
@@ -291,6 +304,7 @@
     return meta.decode('utf-8').rstrip('\n')
 
 
+# (dpath: str, policy: str) -> tuple[bool, str]:
 def get_mediaconch(dpath, policy):
     '''
     Check for 'pass! {path}' in mediaconch reponse
@@ -310,6 +324,7 @@
     return False, meta
 
 
+# (filepath: str) -> Optional[str | bytes]:
 def get_ms(filepath):
     '''
     Retrieve duration as milliseconds if possible
@@ -347,6 +362,7 @@
     return None
 
 
+# (filepath: str) -> Optional[str | bytes]:
 def get_duration(filepath):
     '''
     Retrieve duration field if possible
@@ -384,6 +400,7 @@
     return None
 
 
+# (log_path: str, level: str, message: str) -> None:
 def logger(log_path, level, message):
     '''
     Configure and handle logging
@@ -409,6 +426,7 @@
         LOGGER.exception(message)
 
 
+# (fpath: str) -> Optional[int]:
 def get_size(fpath):
     '''
     Check the size of given folder path
@@ -425,6 +443,7 @@
         return None
 
 
+# (fpath: str):
 def create_md5_65536(fpath):
     '''
     Hashlib md5 generation, return as 32 character hexdigest
@@ -441,6 +460,7 @@
         return None
 
 
+# (fname: str, check_str: str) -> Optional[list[str]]:
 def check_global_log(fname, check_str):
     '''
     Read global log lines and look for a
@@ -456,6 +476,7 @@
                 return row
 
 
+# (checksum_path: str, checksum: str, filepath: str, filename: str) -> str:
 def checksum_write(checksum_path, checksum, filepath, filename):
     '''
     This function writes the checksum into a txt file with correct
@@ -472,12 +493,8 @@
         raise Exception
 
 
-<<<<<<< HEAD
+# (arg: str, output_type: str, filepath: str, mediainfo_path: str) -> str | bool:
 def mediainfo_create(arg, output_type, filepath, mediainfo_path):
-=======
-@tenacity.retry(stop=tenacity.stop_after_attempt(4))
-def mediainfo_create(arg: str, output_type: str, filepath: str, mediainfo_path: str) -> str | bool:
->>>>>>> 5e178e0a
     '''
     Output mediainfo data to text files
     '''
