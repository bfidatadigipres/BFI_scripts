--- conflicted
+++ resolved
@@ -960,11 +960,7 @@
     elif height == 576 and width == 703 and dar != '16:9':
         cmd_mid = scale_sd_4x3
     elif height == 576 and width == 703 and dar == '16:9':
-<<<<<<< HEAD
-        cmd_mid == scale_sd_16x9
-=======
         cmd_mid = scale_sd_16x9
->>>>>>> 5e178e0a
     elif height == 576 and width == 1024:
         cmd_mid = scale_sd_16x9
     elif height < 576 and width > 720 and dar == '16:9':
