--- conflicted
+++ resolved
@@ -139,13 +139,8 @@
         print(image_xml)
 
         success = write_payload(image_xml)
-<<<<<<< HEAD
         if success:
             LOGGER.info("** Digital Media EXIF metadata from JSON successfully written to CID Media record: %s", priref)
-=======
-        if success is True:
-            LOGGER.info("** Digital Media Linked metadata from JSON successfully written to CID Media record: %s", priref)
->>>>>>> d2acf81e
         else:
             LOGGER.warning("Failed to push EXIF metadata to the CID record. Writing to errors CSV")
             write_to_errors_csv('media', CID_API, priref, image_xml)
