--- conflicted
+++ resolved
@@ -25,10 +25,7 @@
 import logging
 from datetime import datetime
 from time import sleep
-<<<<<<< HEAD
 from ds3 import ds3, ds3Helpers
-=======
->>>>>>> 5e178e0a
 from typing import Final, Optional
 
 # Local imports
