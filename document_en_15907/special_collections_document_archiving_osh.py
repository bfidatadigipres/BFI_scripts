#!/usr/bin/env python3

'''
Special Collections Document Archiving script for OSH

Script stages:
MUST BE SUPPLIED WITH SYS.ARGV[1] AT SUB-FOND LEVEL PATH
1. Iterate through supplied sys.argv[1] folder path
2. For each subfolder split folder name: ob_num / ISAD(G) level / Title
3. Create CID record for each folder following level from folder name
   - Only when subfolder starts with object number of parent folder
   - Only creating Series, Sub Series and Sub Sub Series (awaiting record_type for last)
   - For items (any digital document) create an Archive Item record (df='ITEM_ARCH')
4. Join to the parent/children records through the ob_num part/part_of
5. Once at bottom of folders in sub or sub sub series, order files by creation date (if possble)
6. Check for filename already in digital.acquired_filename in CID already (report where found)
7. CID archive item records are to be made for each, and linked to parent folder:
      Named GUR-2-1-1-1-1, GUR-2-1-1-1-2 etc based on parent's object number
      Original filename is to be captured into the Item record digital.acquired_filename
      Rename the file and move to autoingest.

2025
'''

file_types = {
    'XLS': ['xls'],
    'XLSX': ['xlsx'],
    'DOC': ['doc'],
    'DOCX': ['docx'],
    'PDF': ['pdf'],
    'PPT': ['ppt'],
    'PPTX': ['pptx'],
    'JPEG': ['jpg', 'jpeg'],
    'PNG': ['png'],
    'TIFF': ['tiff', 'tif'],
    'EML': ['eml'],
    'AI': ['ai'],
    'PSD': ['psd'],
    'FDX': ['fdx'],
    'FDR': ['fdr'],
    'PAGES': ['pages'],
    'PSB': ['psb'],
    'EPS': ['eps'],
    'CR2': ['cr2'],
    'HEIC': ['heic'],
    'RTF': ['rtf'],
    'CSV': ['csv'],
    'TXT': ['txt'],
    'MSG': ['msg'],
    'ZIP': ['zip'],
    'BMP': ['bmp'],
    'NUMBERS': ['numbers'],
    'CPGZ': ['cpgz'],
    'INDD': ['indd'],
    'JFIF': ['jfif'],
    'PKGF': ['pkgf'],
    'SVG': ['svg'],
    'KEY': ['key']
}


# Public packages
import os
import sys
import csv
import magic
import requests
import logging
import datetime
from typing import Optional, List, Dict, Any

# Private packages
sys.path.append(os.environ.get('CODE'))
import adlib_v3_sess as adlib
import utils

# Global path variables
AUTOINGEST = os.path.join(os.environ.get('AUTOINGEST_BP_SC'), 'ingest/autodetect/')
LOG = os.path.join(os.environ.get('LOG_PATH'), 'special_collections_document_archiving_osh.log')
MEDIAINFO_PATH = os.path.join(os.environ.get('LOG_PATH'), 'cid_mediainfo/')
CID_API = os.environ.get('CID_API4')

LOGGER = logging.getLogger('sc_document_archiving_osh')
HDLR = logging.FileHandler(LOG)
FORMATTER = logging.Formatter('%(asctime)s\t%(levelname)s\t%(message)s')
HDLR.setFormatter(FORMATTER)
LOGGER.addHandler(HDLR)
LOGGER.setLevel(logging.INFO)


def cid_retrieve(fname: str, record_type: str, session) -> Optional[tuple[str, str, str]]:
    '''
    Receive filename and search in CID works dB
    Return selected data to main()
    '''
    search: str = f'(object_number="{fname}" and Df="{record_type}")'

    fields: list[str] = [
        'priref',
        'title',
        'title.article'
    ]

    record = adlib.retrieve_record(CID_API, 'archivescatalogue', search, '1', session, fields)[1]

    LOGGER.info("cid_retrieve(): Making CID query request with:\n%s", search)
    if not record:
        search: str = f'object_number="{fname}"'
        record = adlib.retrieve_record(CID_API, 'archivescatalogue', search, '1', session, fields)[1]
        if not record:
            LOGGER.warning("cid_retrieve(): Unable to retrieve data for %s", fname)
            return None

    if 'priref' in str(record):
        priref = adlib.retrieve_field_name(record[0], 'priref')[0]
    else:
        priref = ""
    if 'Title' in str(record):
        title = adlib.retrieve_field_name(record[0], 'title')[0]
    else:
        title = ""
    if 'title.article' in str(record):
        title_article = adlib.retrieve_field_name(record[0], 'title.article')[0]
    else:
        title_article = ""

    return priref, title, title_article


def get_file_type(ext: str) -> Optional[str]:
    '''
    Get file type from extension
    '''
    for key, value in file_types.items():
        if ext in value:
            return key
    return ext.upper()


def record_hits(fname: str, session) -> Optional[Any]:
    '''
    Count hits and return bool / NoneType
    '''
    search: str = f'object_number="{fname}"'
    hits = adlib.retrieve_record(CID_API, 'archivescatalogue', search, 1, session)[0]

    if hits is None:
        return None
    if int(hits) == 0:
        return False
    if int(hits) > 0:
        return True


def get_children_items(ppriref: str, session) -> Optional[List[str]]:
    '''
    Get all children of a given priref
    '''
    search: str = f'part_of_reference.lref="{ppriref}" and Df="ITEM_ARCH"'
    fields: list[str] = [
        'priref',
        'object_number'
    ]

    records = adlib.retrieve_record(CID_API, 'archivescatalogue', search, '0', session, fields)[1]
    if not records:
        return None

    item_list = []
    for r in records:
        item_list.append(adlib.retrieve_field_name(r, 'object_number')[0])

    return item_list


def sort_dates(file_list: List[str], last_child_num: str) -> List[str]:
    '''
    Get modification date of files, and sort into newest first
    return with enumeration number
    JMW this must handle adding new files into a list that are found
    at a later date by sensing existing ITEM_ARCH childen and getting last 'num'
    '''
    time_list = []
    for file_path in file_list:
        time = os.path.getmtime(file_path)
        time_list.append(f"{time} - {file_path}")

    time_list.sort()
    enum_list = []
    for i, name in enumerate(time_list):
        i += last_child_num
        enum_list.append(f"{name.split(' - ', 1)[-1]}, {i + 1}")
    print(f"Enumerated list: {enum_list}")
    return enum_list


def folder_split(fname):
    '''
    Split folder name into parts
    '''
    fsplit = fname.split('_', 2)
    if len(fsplit) != 3:
        LOGGER.warning("Folder has not split as anticipated: %s", fsplit)
        return None, None, None
    ob_num, record_type, title = fsplit
    if not ob_num.startswith(('GUR', '')):
        LOGGER.warning("Object number is not formatted as anticipated: %s", ob_num)
        return None, None, None

    return ob_num, record_type, title


def get_image_data(ipath: str) -> list[dict[str, str]]:
    '''
    Create dictionary for Image
    metadata from Exif data source
    '''
    ext = os.path.splitext(ipath)
    file_type = get_file_type(ext)
    exif_metadata = utils.exif_data(ipath)
    if 'Corrupt data' in str(exif_metadata):
        LOGGER.info("Exif cannot read metadata for file: %s", ipath)
        metadata_dct = [
            {'filesize', str(os.path.getsize(ipath))},
<<<<<<< HEAD
            {'filesize.unit': 'Bytes'},
            {'file_type': ext.upper()}
=======
            {'filesize.unit': 'B (Byte)'},
            {'file_type': file_type}
>>>>>>> d93380c9
        ]
        return metadata_dct
    print(exif_metadata)
    if not isinstance(exif_metadata, list):
        return None

    data = [
        'File Modification Date/Time, production.date.notes',
        'MIME Type, media_type',
        'Software, source_software'
    ]

    image_dict = []
    for mdata in exif_metadata:
        if ':' not in str(mdata):
            continue
        field, value = mdata.split(':', 1)
        for d in data:
            exif_field, cid_field = d.split(', ')
            if exif_field == field.strip():
                image_dict.append({f'{cid_field}': value.strip()})
    image_dict.append({'filesize': str(os.path.getsize(ipath))})
<<<<<<< HEAD
    image_dict.append({'filesize.unit': 'Bytes'})
=======
    image_dict.append({'filesize.unit': 'B (Byte)'})
    image_dict.append({'file_type': file_type})
>>>>>>> d93380c9

    return image_dict


def build_defaults():
    '''
    Use this function to just build standard defaults for all GUR records
    Discuss what specific record data they want in every record / some records
    '''

    records_all = [
        {'record_access.user': 'BFIiispublic'},
        {'record_access.rights': '0'},
        {'content.person.name.lref': '378012'},
        {'content.person.name.type': 'PERSON'},
        {'institution.name.lref': '999570701'},
        {'analogue_or_digital': 'DIGITAL'},
        {'digital.born_or_derived': 'BORN_DIGITAL'},
        {'input.name': 'datadigipres'},
        {'input.date': str(datetime.datetime.now())[:10]},
        {'input.time': str(datetime.datetime.now())[11:19]},
        {'input.notes': 'Automated record creation for Our Screen Heritage OSH strand 3, to facilitate ingest to Archivematica.'}
    ]

    return records_all


def main():
    '''
    Iterate supplied folder, find image files in folders
    named after work and create analogue/digital item records
    for every photo. Clean up empty folders.

    if not utils.check_control('power_off_all'):
        LOGGER.info("Script run prevented by downtime_control.json. Script exiting.")
        sys.exit("Script run prevented by downtime_control.json. Script exiting.")
    '''
    if not utils.cid_check(CID_API):
        sys.exit("* Cannot establish CID session, exiting script")

    LOGGER.info("=========== Special Collections rename - Document Archiving OSH START ============")

    base_dir = sys.argv[1]  # Always sub_fond level path
    sub_fond = os.path.basename(base_dir)
    sf_ob_num, sf_record_type, sf_title = folder_split(sub_fond)
    print(f"Sub fond data found:\n\n{sf_ob_num}\n\n{sf_record_type}\n\n{sf_title}")
    LOGGER.info("Sub fond data: %s, %s, %s", sf_ob_num, sf_record_type, sf_title)

    if not os.path.isdir(base_dir):
        sys.exit("Folder path is not a valid path")

    series = []
    sub_series = []
    sub_sub_series = []
    sub_sub_sub_series = []
    file = []
    for root, dirs, _ in os.walk(base_dir):
        for directory in dirs:
            if not str(directory).startswith(sf_ob_num):
                continue
            dpath = os.path.join(root, directory)
            if '_series_' in str(directory):
                series.append(dpath)
            elif '_sub-series_' in str(directory):
                sub_series.append(dpath)
            elif '_sub-sub-series_' in str(directory):
                sub_sub_series.append(dpath)
            elif '_sub-sub-sub-series_' in str(directory):
                sub_sub_sub_series.append(dpath)
            elif '_file_' in str(directory):
                file.append(dpath)

    session = adlib.create_session()
    defaults_all = build_defaults()

    # Process series filepaths first
    if len(series) == 0:
        sys.exit("No series data found, exiting as not possible to iterate lower than series.")
    series.sort()
    LOGGER.info("Series found %s: %s", len(series), ', '.join(series))

    # Create record for folder
    s_priref_list = create_folder_record(series, session, defaults_all)
    LOGGER.info("New records created for series beneath %s - %s:\n%s", sf_ob_num, sf_record_type.upper().replace('-', '_'), ', '.join(s_priref_list))

    if not sub_series:
        sys.exit("No sub-series data found, exiting as not possible to iterate lower than sub-series")
    LOGGER.info("Sub-series found %s: %s", len(sub_series), ', '.join(sub_series))

    # Create records for folders
    if series:
        series_dcts, series_items = handle_repeat_folder_data(series, session, defaults_all)
        LOGGER.info("Processed the following Series and Series items:")
        for s in series_dcts:
            LOGGER.info(s)
        for i in series_items:
            LOGGER.info(i)
    if sub_series:
        s_series_dcts, s_series_items = handle_repeat_folder_data(sub_series, session, defaults_all)
        LOGGER.info("Processed the following Sub series and Sub series items:")
        for s in s_series_dcts:
            LOGGER.info(s)
        for i in s_series_items:
            LOGGER.info(i)
    if sub_sub_series:
        ss_series_dcts, ss_series_items = handle_repeat_folder_data(sub_sub_series, session, defaults_all)
        LOGGER.info("Processed the following Sub-sub series and Sub-sub series items:")
        for s in ss_series_dcts:
            LOGGER.info(s)
        for i in ss_series_items:
            LOGGER.info(i)

    if sub_sub_sub_series:
        sss_series_dcts, sss_series_items = handle_repeat_folder_data(sub_sub_sub_series, session, defaults_all)
        LOGGER.info("Processed the following Sub-sub-sub series and Sub-sub-sub series items:")
        for s in sss_series_dcts:
            LOGGER.info(s)
        for i in sss_series_items:
            LOGGER.info(i)

    if file:
        file_dcts, file_items = handle_repeat_folder_data(file, session, defaults_all)
        LOGGER.info("Processed the following File and File items:")
        for s in file_dcts:
            LOGGER.info(s)
        for i in file_items:
            LOGGER.info(i)

    LOGGER.info("=========== Special Collections - Document Archiving OSH END ==============")


def handle_repeat_folder_data(record_type_list, session, defaults_all):
    '''
    Create record at folder level irrespective
    of record_type, inherited from folder name.
    Get back dict of fpaths and prirefs, then
    look within each for documents that need recs.
    '''
    print(f"Received {record_type_list}, {defaults_all}")
    priref_dct = create_folder_record(record_type_list, session, defaults_all)
    LOGGER.info("Records created/identified:\n%s", priref_dct)

    # Check for item_archive files within folders
    file_order = {}
    item_prirefs = []
    for key, val in priref_dct.items():
        p_priref, p_ob_num = val.split(' - ')

        print(f"Folder path: {key} - priref {p_priref} - object number {p_ob_num}")
        # List all files in folder, but not if already named after parent ob_num
        file_list = [os.path.join(key, x) for x in os.listdir(key) if os.path.isfile(os.path.join(key, x)) and not x.startwith(p_ob_num)]
        if len(file_list) == 0:
            LOGGER.info("No files found in path: %s", key)
            continue

        # Sort into numerical order based on mod times
        # Get object numbers of items already linked to parent priref
        child_list = get_children_items(p_priref, session)
        if child_list:
            child_list.sort()
            last_child_num = child_list[-1].split('-')[-1]
            print(f"Last child number: {last_child_num}")
            LOGGER.info("Children of record found. Passing last number to enumartion: %s", last_child_num)
        else:
            last_child_num = '0'
        print(file_list)
        enum_files = sort_dates(file_list, int(last_child_num))
        file_order[f"{key}"] = enum_files
        LOGGER.info("%s files found to create Item Archive records: %s", len(file_order), ', '.join(file_order))

        # Create ITEM_ARCH records and rename files / move to new subfolders?
        item_priref_group = create_archive_item_record(file_order, key, p_priref, session, defaults_all)
        item_prirefs.append(item_priref_group)

    return priref_dct, item_prirefs


def create_folder_record(folder_list: List[str], session: requests.Session, defaults: List[Dict[str, str]]) -> Dict[str, str]:
    '''
    Accept list of folder paths and create a record
    where none already exist, linking to the parent
    record
    '''
    record_types = [
        'sub-fonds',
        'series',
        'sub-series',
        'sub-sub-series',
        'sub-sub-sub-series',
        'file'
    ]
    print(f"Received {folder_list}, {defaults}")
    priref_dct = {}
    for fpath in folder_list:
        root, folder = os.path.split(fpath)
        p_ob_num, p_record_type, _ = folder_split(os.path.basename(root))
        print(f"Parent folder: {root} - {p_ob_num} - {p_record_type}")
        print(f"Folder to be processed {folder}")
        ob_num, record_type, local_title = folder_split(folder)
        print(ob_num)
        print(record_type)
        print(local_title)

        if ob_num is None:
            continue
        # Skip file, it can sit any level in types
        if record_type != 'file':
            idx = record_types.index(record_type)
            if isinstance(idx, int):
                print(f"Record type match: {record_types[idx]} - checking parent record_type is correct.")
                pidx = idx - 1
                if record_types[pidx] != p_record_type:
                    LOGGER.warning("Problem with supplied record types in folder name, skipping")
                    continue

        # Check if parent already created to allow for repeat runs against folders
        p_exist = record_hits(p_ob_num, session)
        if p_exist is None:
            LOGGER.warning("API may not be available. Skipping for safety.")
            continue
        elif p_exist is False:
            LOGGER.info("Skipping creation of child record to %s, record not matched in CID", p_ob_num)
            continue
        LOGGER.info("Parent record matched in CID: %s", p_ob_num)
        p_priref, title, title_art = cid_retrieve(p_ob_num, p_record_type.upper().replace('-', '_'), session)
        LOGGER.info("Parent priref %s, Title %s %s", p_priref, title_art, title)

        # Check if record already exists before creating new record
        exist = record_hits(ob_num, session)
        if exist is None:
            LOGGER.warning("API may not be available. Skipping for safety %s", folder)
            continue
        elif exist is True:
            priref, title, title_art = cid_retrieve(ob_num, record_type.upper().replace('-', '_'), session)
            LOGGER.info("Skipping creation. Record for %s already exists", ob_num)
            priref_dct[fpath] = f"{priref} - {ob_num}"
            continue
        LOGGER.info("No record found. Proceeding.")

        # Create record here
        cid_record_type = record_type.upper().replace('-', '_')
        data = [
            {'Df': cid_record_type},
            {'description_level_object': 'ARCHIVE'},
            {'object_number': ob_num},
            {'part_of_reference': p_ob_num},
            {'archive_title.type': '07_arch'},
            {'title': local_title}
        ]
        data.extend(defaults)
        new_priref = post_record(session, data)
        if new_priref is None:
            LOGGER.warning("Record failed to create using data: %s, %s, %s, %s,\n%s", ob_num, cid_record_type, p_priref, local_title, data)
            continue

        LOGGER.info("New %s record_type created: %s", cid_record_type, new_priref)
        print(f"New series record created: {ob_num} - {new_priref} / Parent: {p_ob_num} / Record type: {cid_record_type} / {local_title}")
        priref_dct[fpath] = f"{new_priref} - {ob_num}"

    return priref_dct


def post_record(session, record_data=None) -> Optional[Any]:
    '''
    Receive dict of series data
    and create records for each
    and create CID records
    '''
    if record_data is None:
        return None

    # Convert to XML
    print(record_data)
    record_xml = adlib.create_record_data(CID_API, 'archivescatalogue', session, '', record_data)
    print(record_xml)
    try:
        rec = adlib.post(CID_API, record_xml, 'archivescatalogue', 'insertrecord', session)
        if rec is None:
            LOGGER.warning("Failed to create new record:\n%s", record_xml)
            return None
        elif 'priref' not in str(rec):
            LOGGER.warning("Failed to create new record:\n%s", record_xml)
            return None
        priref = adlib.retrieve_field_name(rec, 'priref')[0]
        return priref
    except Exception as err:
        raise err


def create_archive_item_record(file_order, parent_path, parent_priref, session, defaults_all):
    '''
    Get data needed for creation of item archive record
    Receive item fpath, enumeration, parent priref/ob num and title
    '''
    print('Create archive item record!')
    parent_ob_num, _, title = folder_split(os.path.basename(parent_path))
    LOGGER.info("Processing files for parent %s in path: %s", parent_priref, parent_path)
    print(file_order)

    all_item_prirefs = {}
    for _, value in file_order.items():
        for ip in value:
            ipath, num = ip.split(', ', 1)
            print(ipath, num)
            if not os.path.isfile(ipath):
                LOGGER.warning("Corrupt file path supplied: %s", ipath)
                continue

            # Get particulars
            mime = magic.Magic(mime=True)
            mime_type = mime.from_file(ipath)
            iname = os.path.basename(ipath)
            LOGGER.info("------ File: %s --- number %s --- mime %s ------", iname, num, mime_type)
            ext = os.path.splitext(iname)
            ob_num = f"{parent_ob_num}-{num.strip()}"
            new_name = f"{ob_num}.{ext}"
            new_folder = f"{ob_num}_{iname.split('.')[0].replace(' ', '-')}"

            # Create exif metadata / checksum
            if 'image' in mime_type or 'application' in mime_type:
                metadata_dct = get_image_data(ipath)
                print(metadata_dct)
            else:
                LOGGER.warning("File type not recognised: %s", mime_type)
            checksum = utils.create_md5_65536(ipath)

            record_dct = [
                {'Df': 'ITEM_ARCH'},
                {'part_of_reference': parent_ob_num},
                {'archive_title.type': '07_arch'},
                {'title': title}, # Inheriting from the parent folder?
                {'digital.acquired_filename': iname},
                {'digital.acquired_filename.type': 'FILE'},
                {'object_number': ob_num},
                {'received_checksum.type': 'MD5'},
                {'received_checksum.date': str(datetime.datetime.now())[:19]},
                {'received_checksum.value': checksum}
            ]

            if metadata_dct:
                record_dct.extend(metadata_dct)
            record_dct.extend(defaults_all)

            # Check record not already existing - then create record and receive priref
            exist = record_hits(ob_num, session)
            if exist is None:
                LOGGER.warning("API may not be available. Skipping record creation for safety %s", iname)
                continue
            elif exist is True:
                priref, title, _ = cid_retrieve(ob_num, 'ITEM_ARCH', session)
                LOGGER.warning("Skipping creation. Record %s / %s already exists: <%s>", title, ob_num, priref)
                continue

            # Create
            LOGGER.info("Data collated for record creation: %s", record_dct)
            new_priref = post_record(session, record_dct)
            if new_priref is None:
                LOGGER.warning("Record creation failed: %s", record_dct)
                return None

            all_item_prirefs[new_priref] = f"{iname} - {new_name}"
            LOGGER.info("New record created for Item Archive: %s", new_priref)

            # Create new folder to house file within
            LOGGER.info("Creating new folder for file: %s", new_folder)
            new_fpath = os.path.join(parent_path, new_folder)
            if not os.path.isdir(new_fpath):
                try:
                    os.makedirs(new_fpath, exist_ok=True)
                    LOGGER.info("New folder created: %s", new_fpath)
                except OSError as err:
                    LOGGER.warning("Folder creation error: %s", err)
            # Rename and move file into new folder
            new_filepath = os.path.join(new_fpath, new_name)
            try:
                LOGGER.info("File renaming:\n - %s\n - %s", ipath, new_filepath)
                os.rename(ipath, new_filepath)
                if os.path.isfile(new_filepath):
                    LOGGER.info("File renaming was successful.")
                else:
                    LOGGER.warning("File renaming failed:\n%s\n%s", ipath, new_fpath)
            except OSError as err:
                LOGGER.warning("File renaming error: %s", err)
            # Create metadata.csv file for new folder
            success = create_metadata_csv(new_fpath, iname, title, ob_num)
            if not success:
                LOGGER.warning("Metadata file creation failed for %s", new_fpath)

    print("*************************************************************")
    print(f"Item prirefs: {all_item_prirefs}")
    print("*************************************************************")

    sys.exit("One run only for test to preserve enumeration")
    return all_item_prirefs


def create_metadata_csv(fpath, fname, title, ob_num):
    '''
    Create new metadata folder, and fill with metadata.csv
    '''
    metadata_path = os.path.join(fpath, 'metadata/')
    os.makedirs(metadata_path, exist_ok=True)
    metadata_file = os.path.join(metadata_path, 'metadata.csv')
    headers = ['filename', 'dc.title', 'dc.identifier']
    with open(metadata_file, 'w', newline='') as csvfile:
        writer = csv.writer(csvfile)
        writer.writerow(headers)
        writer.writerow([fname, title, ob_num])
     
    if os.path.getsize(metadata_file) > 0:
        return True


if __name__ == '__main__':
    main()<|MERGE_RESOLUTION|>--- conflicted
+++ resolved
@@ -222,13 +222,8 @@
         LOGGER.info("Exif cannot read metadata for file: %s", ipath)
         metadata_dct = [
             {'filesize', str(os.path.getsize(ipath))},
-<<<<<<< HEAD
-            {'filesize.unit': 'Bytes'},
-            {'file_type': ext.upper()}
-=======
             {'filesize.unit': 'B (Byte)'},
             {'file_type': file_type}
->>>>>>> d93380c9
         ]
         return metadata_dct
     print(exif_metadata)
@@ -251,12 +246,8 @@
             if exif_field == field.strip():
                 image_dict.append({f'{cid_field}': value.strip()})
     image_dict.append({'filesize': str(os.path.getsize(ipath))})
-<<<<<<< HEAD
-    image_dict.append({'filesize.unit': 'Bytes'})
-=======
     image_dict.append({'filesize.unit': 'B (Byte)'})
     image_dict.append({'file_type': file_type})
->>>>>>> d93380c9
 
     return image_dict
 
