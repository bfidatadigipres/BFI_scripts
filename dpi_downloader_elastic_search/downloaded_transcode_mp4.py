--- conflicted
+++ resolved
@@ -259,15 +259,9 @@
             outpath = os.path.join(transcode_pth, f"{fname}.mp4")
             outpath2 = os.path.join(transcode_pth, fname)
         log_build.append(f"{local_time()}\tINFO\tMP4 destination will be: {outpath2}")
-<<<<<<< HEAD
-        print(outpath1)
+        print(outpath)
         print(outpath2)
         sys.exit("Don't encode, just check name")
-
-=======
-        print(outpath)
-        print(outpath2)
->>>>>>> 858f4513
         # Check stream count and see if 'DL' 'DR' present
         if stream_count:
             if len(stream_count) > 6:
