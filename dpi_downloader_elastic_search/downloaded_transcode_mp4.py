--- conflicted
+++ resolved
@@ -185,10 +185,7 @@
         transcode_pth = os.path.join(TRANSCODE, "bfi", date_pth)
 
     # Check if transcode already completed and capture original access rendition names for replacement
-<<<<<<< HEAD
-=======
     maintain_names = []
->>>>>>> 5683041e
     if access and thumbnail and largeimage:
         log_build.append(
             f"{local_time()}\tINFO\tMedia record already has Imagen Media UMIDs. Checking for transcodes"
