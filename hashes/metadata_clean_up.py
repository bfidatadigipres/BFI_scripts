--- conflicted
+++ resolved
@@ -228,17 +228,6 @@
             LOGGER.warning("Failed to push regular metadata to the CID record. Writing to errors CSV")
             write_to_errors_csv('media', CID_API, priref, mdata_xml)
 
-<<<<<<< HEAD
-        # Testing posting all items in unison
-        #success = write_payload(linkd_mdata_xml, priref)
-        #if success:
-        #    LOGGER.info("** Digital Media Linked metadata from JSON successfully written to CID Media record: %s", priref)
-        #else:
-        #    LOGGER.warning("Failed to push linked metadata to the CID record. Writing to errors CSV")
-        #    write_to_errors_csv('media', CID_API, priref, linkd_mdata_xml)
-
-=======
->>>>>>> 384f5033
     elif text_file.endswith('_EXIF.txt'):
         filename = text_file.split("_EXIF.txt")[0]
         if len(filename) > 0 and filename.endswith((".ini", ".DS_Store", ".mhl", ".json")):
@@ -612,8 +601,6 @@
         if 'GiB' in gib:
             file_size = gib.split(' GiB')[0].strip()
             general_dict.append({'container.file_size.total_gigabytes': file_size})
-        else:
-            general_dict.append({'container.file_size.total_gigabytes': gib.strip()})
 
     # Handle thesaurus linked items
     if track.get('Format_Commercial'):
@@ -622,14 +609,6 @@
         second_push.append({'container.format': track.get('Format').strip()})
     if track.get('Audio_Codec_List'):
         second_push.append({'container.audio_codecs': track.get('Audio_Codec_List').strip()})
-<<<<<<< HEAD
-=======
-    if track.get('FileSize_String4'):
-        gib = track.get('FileSize_String4')
-        if 'GiB' in gib:
-            file_size = gib.split(' GiB')[0].strip()
-            second_push.append({'container.file_size.total_gigabytes', file_size})
->>>>>>> 384f5033
 
     return general_dict, second_push
 
@@ -706,13 +685,7 @@
         gib = track.get('StreamSize_String1')
         if 'GiB' in gib:
             file_size = gib.split(' GiB')[0].strip()
-<<<<<<< HEAD
             video_dict.append({'video.stream_size': file_size})
-        else:
-            video_dict.append({'video.stream_size': track.get('StreamSize_String1').strip()})
-=======
-            video_dict.append({'video.stream_size', file_size})
->>>>>>> 384f5033
 
     return video_dict, second_push
 
@@ -792,13 +765,7 @@
         gib = track.get('StreamSize_String5')
         if 'GiB' in gib:
             file_size = gib.split(' GiB')[0].strip()
-<<<<<<< HEAD
             audio_dict.append({'audio.stream_size': file_size})
-        else:
-            audio_dict.append({'audio.stream_size': track.get('StreamSize_String5').strip()})
-=======
-            audio_dict.append({'audio.stream_size', file_size})
->>>>>>> 384f5033
 
     # Handle thesaurus linked items
     if track.get('Format_Commercial'):
