--- conflicted
+++ resolved
@@ -22,6 +22,7 @@
 }
 
 
+# (api: str) -> dict[Any, Any]:
 def check(api):
     '''
     Check API responds
@@ -34,14 +35,9 @@
 
     return get(api, query)
 
-<<<<<<< HEAD
-# -> tuple[int, list[dict[str, str]]]
-# tuple[Optional[int],Optional[Sequence[dict[str, Any]]]]
+
+# (api: str, database: str, search: str, limit: str, fields=None) -> tuple[int, list[dict[str, str]]]
 def retrieve_record(api, database, search, limit, fields=None):
-=======
-
-def retrieve_record(api: str, database: str, search: str, limit: str, fields=None) -> tuple[Optional[int],Optional[list[dict[str, Any]]]]:
->>>>>>> 5e178e0a
     '''
     Retrieve data from CID using new API
     '''
@@ -86,6 +82,7 @@
     return hits, record['adlibJSON']['recordList']['record']
 
 
+# (api: str, query: dict[str, str]) -> dict[Any, Any]:
 @retry(stop=stop_after_attempt(10))
 def get(api, query):
     '''
@@ -110,6 +107,100 @@
         print(err)
         raise Exception from err
 
+
+# (api: str, payload: str, database: str, method: str) -> dict[Any, Any]:
+def post(api, payload, database, method):
+
+    '''
+    Send a POST request
+    '''
+    params = {
+        'command': method,
+        'database': database,
+        'xmltype': 'grouped',
+        'output': 'jsonv1'
+    }
+    payload = payload.encode('utf-8')
+    record = {}
+
+    try:
+        response = requests.request('POST', api, headers=HEADERS, params=params, data=payload, timeout=1200)
+    except requests.exceptions.Timeout as err:
+        print(err)
+        raise Exception from err
+    except requests.exceptions.ConnectionError as err:
+        print(err)
+        raise Exception from err
+    except requests.exceptions.HTTPError as err:
+        print(err)
+        raise Exception from err
+    except Exception as err:
+        print(err)
+        raise Exception from err
+
+    print("-------------------------------------")
+    print(f"adlib_v3.POST(): {response.text}")
+    print("-------------------------------------")
+    boolean = check_response(response.text, api)
+    if boolean is True:
+        return False
+    if 'recordList' in response.text:
+        record = json.loads(response.text)
+        try:
+            if isinstance(record['adlibJSON']['recordList']['record'], list):
+                return record['adlibJSON']['recordList']['record'][0]
+            else:
+                return record['adlibJSON']['recordList']['record']
+        except (KeyError, IndexError, TypeError):
+            return record
+    elif '@attributes' in response.text:
+        record = json.loads(response.text)
+        return record
+    elif 'error' in response.text:
+        return record
+
+    return None
+
+
+# (record: dict, fieldname: str) -> list[str]:
+def retrieve_field_name(record, fieldname):
+    '''
+    Retrieve record, check for language data
+    Alter retrieval method. record ==
+    ['adlibJSON']['recordList']['record'][0]
+    '''
+    field_list = []
+
+    try:
+        for field in record[f'{fieldname}']:
+            if isinstance(field, str):
+                field_list.append(field)
+            elif "'@lang'" in str(field):
+                field_list.append(field['value'][0]['spans'][0]['text'])
+            else:
+                field_list.append(field['spans'][0]['text'])
+    except KeyError:
+        field_list = group_check(record, fieldname)
+
+    if not isinstance(field_list, list):
+        return [field_list]
+    return field_list
+
+
+# (record: dict, fname: str) -> dict[any, any]:
+def retrieve_facet_list(record, fname):
+    '''
+    Retrieve list of facets
+    '''
+    facets = []
+    for value in record['adlibJSON']['facetList'][0]['values']:
+        facets.append(value[fname]['spans'][0]['text'])
+    print(f"retrieve_facet_list(): {type(facets)}")
+
+    return facets
+
+
+# (record: dict, fname: str) -> list[str]:
 def group_check(record, fname):
     '''
     Get group that contains field key
@@ -132,6 +223,7 @@
                         except (IndexError, KeyError):
                             pass
         if fieldnames:
+            print(f"group_check(): {type(fieldnames)}")
             return fieldnames
 
     elif len(group_check) > 1:
@@ -160,186 +252,9 @@
     else:
         return None
 
-<<<<<<< HEAD
-def post(api, payload, database, method):
-=======
-def post(api: str, payload: str, database: str, method: str) -> dict[Any, Any]:
->>>>>>> 5e178e0a
-    '''
-    Send a POST request
-    '''
-    params = {
-        'command': method,
-        'database': database,
-        'xmltype': 'grouped',
-        'output': 'jsonv1'
-    }
-    payload = payload.encode('utf-8')
-    record = {}
-
-    try:
-        response = requests.request('POST', api, headers=HEADERS, params=params, data=payload, timeout=1200)
-    except requests.exceptions.Timeout as err:
-        print(err)
-        raise Exception from err
-    except requests.exceptions.ConnectionError as err:
-        print(err)
-        raise Exception from err
-    except requests.exceptions.HTTPError as err:
-        print(err)
-        raise Exception from err
-    except Exception as err:
-        print(err)
-        raise Exception from err
-
-    print("-------------------------------------")
-    print(f"adlib_v3.POST(): {response.text}")
-    print("-------------------------------------")
-    boolean = check_response(response.text, api)
-    if boolean is True:
-        return False
-    if 'recordList' in response.text:
-        record = json.loads(response.text)
-        try:
-            if isinstance(record['adlibJSON']['recordList']['record'], list):
-                return record['adlibJSON']['recordList']['record'][0]
-            else:
-                return record['adlibJSON']['recordList']['record']
-        except (KeyError, IndexError, TypeError):
-            return record
-    elif '@attributes' in response.text:
-        record = json.loads(response.text)
-        return record
-    elif 'error' in response.text:
-        return record
-
-    return None
-
-
-<<<<<<< HEAD
-def retrieve_field_name(record, fieldname):
-=======
-def retrieve_field_name(record: dict, fieldname: str) -> list[str]:
->>>>>>> 5e178e0a
-    '''
-    Retrieve record, check for language data
-    Alter retrieval method. record ==
-    ['adlibJSON']['recordList']['record'][0]
-    '''
-    field_list = []
-
-    try:
-        for field in record[f'{fieldname}']:
-            if isinstance(field, str):
-                field_list.append(field)
-            elif "'@lang'" in str(field):
-                field_list.append(field['value'][0]['spans'][0]['text'])
-            else:
-                field_list.append(field['spans'][0]['text'])
-    except KeyError:
-        field_list = group_check(record, fieldname)
-
-    if not isinstance(field_list, list):
-        return [field_list]
-    return field_list
-
-
-def retrieve_facet_list(record: dict, fname: str) -> dict[any, any]:
-    '''
-    Retrieve list of facets
-    '''
-    facets = []
-    for value in record['adlibJSON']['facetList'][0]['values']:
-        facets.append(value[fname]['spans'][0]['text'])
-    print(f"retrieve_facet_list(): {type(facets)}")
-
-    return facets
-
-<<<<<<< HEAD
+
+# (api: str, database: str) -> dict[str]
 def get_grouped_items(api, database):
-    '''
-    Check dB for groupings and ensure
-    these are added to XML configuration
-    '''
-    query = {
-        'command': 'getmetadata',
-        'database': database,
-        'limit': 0
-    }
-    result = requests.request('GET', api, headers=HEADERS, params=query)
-    metadata = xmltodict.parse(result.text)
-    if not isinstance(metadata, dict):
-        return None, None
-    grouped: dict[str, list[str]] = {}
-    mdata = metadata['adlibXML']['recordList']['record']
-    for num in range(0, len(mdata)):
-        try:
-            group = mdata[num]['group']
-            field_name = mdata[num]['fieldName']['value'][0]['#text']
-            if group in grouped.keys():
-                grouped[group].append(field_name)
-            else:
-                grouped[group] = [field_name]
-        except KeyError:
-            pass
-    return grouped
- 
-=======
-
-def group_check(record: dict, fname: str) -> list[str]:
-    '''
-    Get group that contains field key
-    '''
-    group_check = dict([ (k, v) for k, v in record.items() if f'{fname}' in str(v) ])
-    fieldnames = []
-    if len(group_check) == 1:
-        first_key = next(iter(group_check))
-        for entry in group_check[f'{first_key}']:
-            for key, val in entry.items():
-                if str(key) == str(fname):
-                    if '@lang' in str(val):
-                        try:
-                            fieldnames.append(val[0]['value'][0]['spans'][0]['text'])
-                        except (IndexError, KeyError):
-                            pass
-                    else:
-                        try:
-                            fieldnames.append(val[0]['spans'][0]['text'])
-                        except (IndexError, KeyError):
-                            pass
-        if fieldnames:
-            print(f"group_check(): {type(fieldnames)}")
-            return fieldnames
-
-    elif len(group_check) > 1:
-        all_vals = []
-        for kname in group_check:
-            for key, val in group_check[f'{kname}'][0].items():
-                if key == fname:
-                    dictionary = {}
-                    dictionary[fname] = val
-                    all_vals.append(dictionary)
-        if len(all_vals) == 1:
-            if '@lang' in str(all_vals):
-                try:
-                    return all_vals[0][fname][0]['value'][0]['spans'][0]['text']
-                except KeyError:
-                    print(f"Failed to extract value: {all_vals}")
-                    return None
-            else:
-                try:
-                    return all_vals[0][fname][0]['spans'][0]['text']
-                except KeyError:
-                    print(f"Failed to extract value: {all_vals}")
-                    return None
-        else:
-            return all_vals
-    else:
-        return None
-
->>>>>>> 5e178e0a
-
-def get_grouped_items(api: str, database: str) -> dict[str]:
     '''
     Check dB for groupings and ensure
     these are added to XML configuration
@@ -368,7 +283,8 @@
     return grouped
 
 
-def create_record_data(api: str, database: str, priref: str, data=None) -> str:
+# (api: str, database: str, priref: str, data=None) -> str
+def create_record_data(api, database, priref, data=None):
     '''
     Create a record from supplied dictionary (or list of dictionaries)
     '''
@@ -416,7 +332,8 @@
     return f'<adlibXML><recordList>{payload}</recordList></adlibXML>'
 
 
-def create_grouped_data(priref: str, grouping: str, field_pairs: list[str]) -> str:
+# (priref: str, grouping: str, field_pairs: list[str]) -> str:
+def create_grouped_data(priref, grouping, field_pairs):
     '''
     Handle repeated groups of fields pairs, suppied as list of dcts per group
     along with grouping known in advance and priref for append
@@ -448,7 +365,8 @@
         return payload_mid
 
 
-def get_fragments(obj) -> list[str]:
+# (obj) -> list[str]:
+def get_fragments(obj):
     '''
     Validate given XML string(s), or create valid XML
     fragment from dictionary / list of dictionaries
@@ -479,7 +397,8 @@
     return data
 
 
-def add_quality_comments(api: str, priref: str, comments: str) -> bool:
+# (api: str, priref: str, comments: str) -> bool:
+def add_quality_comments(api, priref, comments):
     '''
     Receive comments string
     convert to XML quality comments
@@ -505,7 +424,8 @@
         return True
 
 
-def check_response(rec: dict, api: str) -> bool:
+# (rec: dict, api: str) -> bool:
+def check_response(rec, api):
     '''
     Collate list of received API failures
     and check for these reponses from post
@@ -522,7 +442,8 @@
             return True
 
 
-def recycle_api(api: str) -> None:
+# (api: str) -> None:
+def recycle_api(api):
     '''
     Adds a search call to API which
     triggers Powershell recycle
