--- conflicted
+++ resolved
@@ -33,15 +33,8 @@
 Python 3.6+
 """
 
-<<<<<<< HEAD
-=======
-import datetime
-import logging
-
->>>>>>> 0ec411ac
 # Public packages
 import logging
-import os
 import re
 import shutil
 import subprocess
