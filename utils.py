'''
Consolidate all repeat modules
to one utils.py document

2024
'''

import os
import re
import ssl
import csv
import yaml
import json
import ffmpeg
import hashlib
import logging
import smtplib
import datetime
import subprocess
from typing import Final, Optional, Iterator, Any
from email.mime.text import MIMEText
from email.mime.multipart import MIMEMultipart
from email.mime.base import MIMEBase
from email import encoders

# BFI library
import adlib_v3 as adlib

# Global imports
LOG_PATH: Final = os.environ['LOG_PATH']
CONTROL_JSON: str = os.path.join(os.environ.get('LOG_PATH'), 'downtime_control.json')
GLOBAL_LOG: Final = os.path.join(LOG_PATH, 'autoingest', 'global.log')
SMTP_SERVER = 'mail.smtp2go.com'
SMTP_PORT = 465
EMAIL =  os.environ.get("EMAIL_ADDRESS")
PASSWORD =  os.environ.get("EMAIL_PASSWORD")
CONTEXT = ssl.create_default_context()

PREFIX: Final = [
    'N',
    'C',
    'PD',
    'SPD',
    'PBS',
    'PBM',
    'PBL',
    'SCR',
    'CA'
]

ACCEPTED_EXT: Final = [
    'avi',
    'mxf',
    'xml',
    'tar',
    'dpx',
    'wav',
    'mpg',
    'mpeg',
    'mp4',
    'm2ts',
    'mov',
    'mkv',
    'wmv',
    'tif',
    'tiff',
    'jpg',
    'jpeg',
    'ts',
    'm2ts',
    'rtf',
    'ttf',
    'srt',
    'scc',
    'itt',
    'stl',
    'cap',
    'dfxp',
    'dxfp',
    'csv',
    'pdf',
    'txt',
    'vtt'
]



# (ext: str) -> Optional[str]:
def accepted_file_type(ext):
    '''
    Receive extension and returnc
    matching accepted file_type
    '''
    ftype = {'avi': 'avi',
             'imp': 'mxf, xml',
             'tar': 'dpx, dcp, dcdm, wav',
             'mxf': 'mxf, 50i, imp',
             'mpg': 'mpeg-1, mpeg-ps',
             'mpeg': 'mpeg-1, mpeg-ps',
             'mp4': 'mp4',
             'mov': 'mov, prores',
             'mkv': 'mkv, dpx, dcdm',
             'wav': 'wav',
             'wmv': 'wmv',
             'tif': 'tif, tiff',
             'tiff': 'tif, tiff',
             'jpg': 'jpg, jpeg',
             'jpeg': 'jpg, jpeg',
             'ts': 'mpeg-ts',
             'm2ts': 'mpeg-ts',
             'srt': 'srt',
             'xml': 'xml, imp',
             'scc': 'scc',
             'itt': 'itt',
             'stl': 'stl',
             'rtf': 'rtf',
             'ttf': 'ttf',
             'vtt': 'vtt',
             'cap': 'cap',
             'dxfp': 'dxfp',
             'dfxp': 'dfxp',
             'csv': 'csv',
             'pdf': 'pdf',
             'txt': 'txt'}

    ext = ext.lower()
    for key, val in ftype.items():
        if key == ext:
            return val

    return None


# (arg: str) -> bool:
def check_control(arg):
    '''
    Check control json for downtime requests
    based on passed argument
    if not utils.check_control['arg']:
        sys.exit(message)
    '''
    if not isinstance(arg, str):
        arg = str(arg)

    with open(CONTROL_JSON) as control:
        j: dict[str, str] = json.load(control)
        if j[arg]:
            return True
        else:
            return False


# (cid_api: str) -> bool:
def cid_check(cid_api):
    '''
    Tests if CID API operational before
    all other operations commence
    if not utils.cid_check[API]:
        sys.exit(message)
    '''
    if cid_api is None:
        return False
    try:
        dct = adlib.check(cid_api)
        print(dct)
        if isinstance(dct, dict):
            return True
    except KeyError:
        return False


# (file: str) -> dict[str, str]:
def read_yaml(file):
    '''
    Safe open yaml and return as dict
    '''
    with open(file) as config_file:
        d = yaml.safe_load(config_file)
        return d


#(csv_path: str) -> Iterator[dict[Any, Any]]:
def read_csv(csv_path):
    '''
    Check CSV for evidence that fname already
    downloaded. Extract download date and return
    otherwise return None.
    '''
    with open(csv_path, 'r') as csvread:
        readme = csv.DictReader(csvread)
        return readme


# (fpath: str) -> str:
def read_extract(fpath):
    '''
    For reading metadata text files
    and returning as a block
    '''
    with open(fpath, 'r') as data:
        readme: str = data.read()

    return readme


# (fname: str) -> bool:
def check_filename(fname):
    '''
    Run series of checks against BFI filenames
    check accepted prefixes, and extensions
    '''
    if not any(fname.startswith(px) for px in PREFIX):
        return False
    if not re.search("^[A-Za-z0-9_.]*$", fname):
        return False

    sname: list[str] = fname.split('_')
    if len(sname) > 4 or len(sname) < 3:
        return False
    if len(sname) == 4 and len(sname[2]) != 1:
        return False

    if '.' in fname:
        if len(fname.split('.')) != 2:
            return False
        ext = fname.split('.')[-1]
        if ext.lower() not in ACCEPTED_EXT:
            return False

    return True


# (fname: str) -> tuple[Optional[int], Optional[int]]:
def check_part_whole(fname):
    '''
    Check part whole well formed
    '''
    match: Optional[re.Match[str]] = re.search(r'(?:_)(\d{2,4}of\d{2,4})(?:\.)', fname)
    if not match:
        print('* Part-whole has illegal charcters...')
        return None, None
    part, whole = [int(i) for i in match.group(1).split('of')]
    len_check = fname.split('_')[-1].split('.')[0]
    #len_check = len_check[-1].split('.')[0]
    str_part, str_whole = len_check.split('of')
    if len(str_part) != len(str_whole):
        return None, None
    if part > whole:
        print('* Part is larger than whole...')
        return None, None
    return part, whole


# (fname: str) -> str | bool | None:
def get_object_number(fname):
    '''
    Extract object number from name formatted
    with partWhole, eg N_123456_01of03.ext
    '''
    if not any(fname.startswith(px) for px in PREFIX):
        return False
    try:
        splits: list[str] = fname.split('_')
        object_number: Optional[str] = '-'.join(splits[:-1])
    except Exception:
        object_number = None
    return object_number


# (ext: str) -> Optional[str]:
def sort_ext(ext):
    '''
    Decide on file type
    '''
    mime_type = {'video': ['mxf', 'mkv', 'mov', 'wmv', 'mp4', 'mpg', 'avi', 'ts', 'mpeg', 'm2ts'],
                 'image': ['png', 'gif', 'jpeg', 'jpg', 'tif', 'pct', 'tiff'],
                 'audio': ['wav', 'flac', 'mp3'],
                 'document': ['docx', 'pdf', 'vtt', 'doc', 'tar', 'srt', 'scc', 'itt', 'stl', 'cap', 'dxfp', 'xml', 'dfxp', 'txt', 'ttf', 'rtf', 'csv', 'txt']}

    ext = ext.lower()
    for key, val in mime_type.items():
        if str(ext) in str(val):
            return key


# (dpath: str) -> str:
def exif_data(dpath):
    '''
    Retrieve exiftool data
    return match to field if available
    '''

    cmd = [
        'exiftool',
        f'{dpath}'
    ]
    try:
        data = subprocess.check_output(cmd, shell=False, universal_newlines=True)
    except subprocess.CalledProcessError as err:
        print(err)
        return None
    exif_d = data.split("exiftool', '")[-1]
    exif_md = exif_d.split("']")[0]
    exif_metadata = exif_md.split('\n')
    return exif_metadata


def probe_metadata(arg, stream, fpath):
    '''
    Use FFmpeg module to extract
    ffprobe data from file
    '''
    try:
        probe = ffmpeg.probe(fpath)
    except ffmpeg.Error as err:
        print(err)
        return None

    for st in probe['streams']:
        if st['codec_type'] == stream:
            return st[arg]

    return None


# (stream: str, arg: str, dpath: str) -> str:
def get_metadata(stream, arg, dpath):
    '''
    Retrieve metadata with subprocess
    for supplied stream/field arg
    '''

    cmd: list[str] = [
        'mediainfo', '--Full',
        '--Language=raw',
        f'--Output={stream};%{arg}%',
        dpath
    ]

    meta = subprocess.check_output(cmd)
    return meta.decode('utf-8').rstrip('\n')


# (dpath: str, policy: str) -> tuple[bool, str]:
def get_mediaconch(dpath, policy):
    '''
    Check for 'pass! {path}' in mediaconch reponse
    for supplied file path and policy
    '''

    cmd = [
        'mediaconch', '--force',
        '-p', policy,
        dpath
    ]

    meta = subprocess.check_output(cmd).decode('utf-8')
    if meta.startswith(f'pass! {dpath}'):
        return True, meta

    return False, meta


# (filepath: str) -> Optional[str | bytes]:
def get_ms(filepath):
    '''
    Retrieve duration as milliseconds if possible
    '''
    retry = False
    duration = ''
    cmd = [
        'ffprobe',
        '-v', 'error',
        '-show_entries', 'format=duration',
        '-of', 'default=noprint_wrappers=1:nokey=1',
        filepath
    ]

    try:
        duration = subprocess.check_output(cmd)
    except Exception as err:
        print(f"Unable to extract duration with FFprobe: {err}")
        retry = True

    if retry:
        cmd = [
            'mediainfo',
            '--Language=raw', '-f',
            '--Output=General;%Duration%',
            filepath
        ]

        try:
            duration = subprocess.check_output(cmd)
        except Exception as err:
            print(f"Unable to extract duration with MediaInfo: {err}")
    if duration:
        return duration.decode('utf-8').rstrip('\n')
    return None


# (filepath: str) -> Optional[str | bytes]:
def get_duration(filepath):
    '''
    Retrieve duration field if possible
    '''
    retry = False
    duration = ''
    cmd = [
        'ffprobe',
        '-v', 'error',
        '-show_entries', 'format=duration',
        '-of', 'default=noprint_wrappers=1:nokey=1',
        '-sexagesimal',
        filepath
    ]
    try:
        duration = subprocess.check_output(cmd)
    except subprocess.CalledProcessError as err:
        print(f"Unable to extract duration with FFprobe: {err}")
        retry = True

    if retry:
        cmd = [
            'mediainfo',
            '--Language=raw', '-f',
            '--Output=General;%Duration/String3%',
            filepath
        ]

        try:
            duration = subprocess.check_output(cmd)
        except Exception as err:
            print(f"Unable to extract duration with MediaInfo: {err}")
    if duration:
        return duration.decode('utf-8').rstrip('\n')
    return None


# (log_path: str, level: str, message: str) -> None:
def logger(log_path, level, message):
    '''
    Configure and handle logging
    of file events
    '''
    log = os.path.basename(log_path).split('.')[-1]
    LOGGER = logging.getLogger(log)
    HDLR = logging.FileHandler(log_path)
    FORMATTER = logging.Formatter('%(asctime)s\t%(levelname)s\t%(message)s')
    HDLR.setFormatter(FORMATTER)
    LOGGER.addHandler(HDLR)
    LOGGER.setLevel(logging.INFO)

    if level == 'info':
        LOGGER.info(message)
    elif level == 'warning':
        LOGGER.warning(message)
    elif level == 'critical':
        LOGGER.critical(message)
    elif level == 'error':
        LOGGER.error(message)
    elif level == 'exception':
        LOGGER.exception(message)


# (fpath: str) -> Optional[int]:
def get_size(fpath):
    '''
    Check the size of given folder path
    return size in kb
    '''
    if os.path.isfile(fpath):
        return os.path.getsize(fpath)

    try:
        byte_size: int= sum(os.path.getsize(os.path.join(fpath, f)) for f in os.listdir(fpath) if os.path.isfile(os.path.join(fpath, f)))
        return byte_size
    except OSError as err:
        print(f"get_size(): Cannot reach folderpath for size check: {fpath}\n{err}")
        return None


# (fpath: str):
def create_md5_65536(fpath):
    '''
    Hashlib md5 generation, return as 32 character hexdigest
    '''
    try:
        hash_md5 = hashlib.md5()
        with open(fpath, "rb") as fname:
            for chunk in iter(lambda: fname.read(65536), b""):
                hash_md5.update(chunk)
        return hash_md5.hexdigest()

    except Exception:
        print(f"{fpath} - Unable to generate MD5 checksum")
        return None


# (fname: str, check_str: str) -> Optional[list[str]]:
def check_global_log(fname, check_str):
    '''
    Read global log lines and look for a
    confirmation of deletion from autoingest
    '''

    with open(GLOBAL_LOG, 'r') as data:
        rows = csv.reader(data, delimiter='\n')
        for row in rows:
            row = row[0].split('\t')
            if fname in str(row) and check_str in str(row):
                print(row)
                return row


# (checksum_path: str, checksum: str, filepath: str, filename: str) -> str:
def checksum_write(checksum_path, checksum, filepath, filename):
    '''
    This function writes the checksum into a txt file with correct
    formatting and returns the path to that document
    '''
    date_string: str = str(datetime.date.today())
    try:
        with open(checksum_path, 'w') as fname:
            fname.write(f"{checksum} - {filepath} - {date_string}")
            fname.close()
        return checksum_path
    except Exception as e:
        print(f"{filename} - Unable to write checksum: {checksum_path}\n{e}")
        raise Exception


# (arg: str, output_type: str, filepath: str, mediainfo_path: str) -> str | bool:
def mediainfo_create(arg, output_type, filepath, mediainfo_path):
    '''
    Output mediainfo data to text files
    '''
    filename: str = os.path.basename(filepath)
    if arg == '-f':
        if output_type == 'TEXT':
            out_path = os.path.join(mediainfo_path, f"{filename}_{output_type}_FULL.txt")
        elif output_type == 'JSON':
            out_path = os.path.join(mediainfo_path, f"{filename}_{output_type}.json")

        command: list[str] = [
            'mediainfo',
            arg,
            '--Details=0',
            f'--Output={output_type}',
            f'--LogFile={out_path}',
            filepath
        ]
    else:
        if 'XML' in output_type:
            out_path = os.path.join(mediainfo_path, f"{filename}_{output_type}.xml")
        elif 'EBUCore' in output_type:
            out_path = os.path.join(mediainfo_path, f"{filename}_{output_type}.xml")
        elif 'PBCore' in output_type:
            out_path = os.path.join(mediainfo_path, f"{filename}_{output_type}.xml")
        else:
            out_path = os.path.join(mediainfo_path, f"{filename}_{output_type}.txt")

        command = [
            'mediainfo',
            '--Details=0',
            f'--Output={output_type}',
            f'--LogFile={out_path}',
            filepath
        ]

    try:
        subprocess.call(command)
    except Exception as e:
        print(e)
        raise Exception

    # Check file created has contents
    file_stats = os.stat(out_path)
    file_size = file_stats.st_size
    if file_size > 0:
        return out_path
    else:
        raise Exception


def local_file_search(fpath, fname):
    '''
    To assist potential for localised
    file movements within folders -
    checksums/metadata creation
    '''
    for root, _, files in os.walk(fpath):
        for file in files:
            if file == fname:
                return os.path.join(root, file)


def send_email(email: str, subject: str, body: str, files: str | None) -> tuple[bool, str | None]:
    '''
    automate the process of sending out simple emails
    '''
    success = False
    try:
        msg = MIMEMultipart()
        msg['From'] = 'digitalpreservationsystems@bfi.org.uk'
        msg['To'] = email
        msg['Subject'] = subject


        if files != '' and files is not None:
            if os.path.getsize(files) < 500000:
                with open(files, 'rb') as file:
                    attachment_package = MIMEBase('application', 'octet-stream')
                    attachment_package.set_payload((file).read())
                    encoders.encode_base64(attachment_package)
<<<<<<< HEAD
                    attachment_package.add_header('Content-Disposition', f"attachment; filename= {files}")
=======
                    attachment_package.add_header('Content-Disposition', f"attachment; filename={files}")
>>>>>>> 673263de
                    msg.attach(attachment_package)
            else:
                body += f"\n \n User has added an attachment: {files} which is above the recommended size, find a different method to send the file.\n"

        msg.attach(MIMEText(body, 'plain'))

        with smtplib.SMTP_SSL(SMTP_SERVER, SMTP_PORT, context=CONTEXT) as smtp:
            smtp.login(EMAIL, PASSWORD)
            smtp.sendmail('digitalpreservationsystems@bfi.org.uk', email, msg.as_string())

        print(f"Email notification sent to {email}")
        success = True
        return success, ''

    except Exception as e:
        print(f'Email notification failed in sending: {email}\n{e}')
        return success, e


def get_current_api():
    '''
    Check control json for downtime requests
    based on passed argument
    if not utils.check_control['arg']:
        sys.exit(message)
    '''

    try:
        with open(CONTROL_JSON) as control:
            j: dict[str, str] = json.load(control)
            if j['current_api']:
                api_key = j['current_api']
                return os.environ.get(api_key)
            else:
                print('No API key found in control json')
                return None
    except FileNotFoundError:
        print(f"Control JSON file not found: {CONTROL_JSON}")
        return None<|MERGE_RESOLUTION|>--- conflicted
+++ resolved
@@ -613,11 +613,7 @@
                     attachment_package = MIMEBase('application', 'octet-stream')
                     attachment_package.set_payload((file).read())
                     encoders.encode_base64(attachment_package)
-<<<<<<< HEAD
                     attachment_package.add_header('Content-Disposition', f"attachment; filename= {files}")
-=======
-                    attachment_package.add_header('Content-Disposition', f"attachment; filename={files}")
->>>>>>> 673263de
                     msg.attach(attachment_package)
             else:
                 body += f"\n \n User has added an attachment: {files} which is above the recommended size, find a different method to send the file.\n"
